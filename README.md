--- conflicted
+++ resolved
@@ -64,11 +64,8 @@
     1. [Convert For-Loop to Foreach](#convert-for-loop-to-foreach)
   - React specific:
     1. [Convert to Pure Component](#convert-to-pure-component)
-<<<<<<< HEAD
+    1. [Add braces to JSX attribute](#add-braces-to-jsx-attribute)
     1. [Remove braces from JSX attribute](#remove-braces-from-jsx-attribute)
-=======
-    1. [Add braces to JSX attribute](#add-braces-to-jsx-attribute)
->>>>>>> 17c38f5e
 - [Release Notes](#release-notes)
   - [Versioning](#versioning)
 - [Contributing](#contributing)
@@ -361,26 +358,25 @@
 
 ![][demo-convert-to-pure-component]
 
-<<<<<<< HEAD
+### Add braces to JSX attribute
+
+> 💡 Available as Quick Fix (`Alt ↵`)
+
+This refactoring is specific to React.
+
+It adds curly braces to a JSX string literal, converting it into a JSX expression.
+
+![][demo-add-braces-to-jsx-attribute]
+
 ### Remove braces from JSX attribute
 
 > 💡 Available as Quick Fix (`Alt ↵`)
-> This refactoring is specific to React.
+
+This refactoring is specific to React.
 
 If a JSX attribute is a JSX expression containing only a string literal, it refactors the JSX expression into a string literal by removing the curly braces.
 
 ![][demo-remove-braces-from-jsx-attribute]
-=======
-### Add braces to JSX attribute
-
-> 💡 Available as Quick Fix (`Alt ↵`)
-
-This refactoring is specific to React.
-
-It adds curly braces to a JSX string literal, converting it into a JSX expression.
-
-![][demo-add-braces-to-jsx-attribute]
->>>>>>> 17c38f5e
 
 ## Release Notes
 
@@ -564,11 +560,8 @@
 [demo-convert-to-pure-component]: https://github.com/nicoespeon/abracadabra/blob/master/docs/demo/convert-to-pure-component.gif?raw=true
 [demo-simplify-ternary]: https://github.com/nicoespeon/abracadabra/blob/master/docs/demo/simplify-ternary.gif?raw=true
 [demo-add-braces-to-if-statement]: https://github.com/nicoespeon/abracadabra/blob/master/docs/demo/add-braces-to-if-statement.gif?raw=true
-<<<<<<< HEAD
+[demo-add-braces-to-jsx-attribute]: https://github.com/nicoespeon/abracadabra/blob/master/docs/demo/add-braces-to-jsx-attribute.gif?raw=true
 [demo-remove-braces-from-jsx-attribute]: https://github.com/nicoespeon/abracadabra/blob/master/docs/demo/remove-braces-from-jsx-attribute.gif?raw=true
-=======
-[demo-add-braces-to-jsx-attribute]: https://github.com/nicoespeon/abracadabra/blob/master/docs/demo/add-braces-to-jsx-attribute.gif?raw=true
->>>>>>> 17c38f5e
 
 <!-- Logo -->
 
