--- conflicted
+++ resolved
@@ -2,11 +2,7 @@
 import { Selection } from "../../editor/selection";
 import * as t from "../../ast";
 
-<<<<<<< HEAD
 export { mergeIfStatements, createVisitor as canMergeIfStatements };
-=======
-export { mergeIfStatements, canMergeIfStatements };
->>>>>>> 5c4d2d56
 
 async function mergeIfStatements(
   code: Code,
@@ -23,36 +19,8 @@
   await editor.write(updatedCode.code);
 }
 
-<<<<<<< HEAD
-function updateCode(
-  ast: t.AST,
-  selection: Selection
-): t.Transformed & { mergeAlternate: boolean } {
-  let mergeAlternate = false;
-
-  const result = t.transformAST(
-=======
-function canMergeIfStatements(
-  ast: t.AST,
-  selection: Selection
-): { canMerge: boolean; mergeAlternate: boolean } {
-  let canMerge = false;
-  let mergeAlternate = false;
-
-  t.traverseAST(
-    ast,
-    createVisitor(selection, (path: t.NodePath<t.IfStatement>) => {
-      canMerge = true;
-      mergeAlternate = !!path.node.alternate;
-    })
-  );
-
-  return { canMerge, mergeAlternate };
-}
-
 function updateCode(ast: t.AST, selection: Selection): t.Transformed {
   return t.transformAST(
->>>>>>> 5c4d2d56
     ast,
     createVisitor(selection, (path: t.NodePath<t.IfStatement>) => {
       const { alternate, consequent } = path.node;
