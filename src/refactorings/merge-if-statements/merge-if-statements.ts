import { Editor, Code, ErrorReason } from "../../editor/editor";
import { Selection } from "../../editor/selection";
import * as t from "../../ast";

export { mergeIfStatements, canMergeIfStatements };

async function mergeIfStatements(
  code: Code,
  selection: Selection,
  editor: Editor
) {
  const updatedCode = updateCode(t.parse(code), selection);

  if (!updatedCode.hasCodeChanged) {
    editor.showError(ErrorReason.DidNotFindIfStatementsToMerge);
    return;
  }

  await editor.write(updatedCode.code);
}

function canMergeIfStatements(
  ast: t.AST,
  selection: Selection
): { canMerge: boolean; mergeAlternate: boolean } {
  let canMerge = false;
  let mergeAlternate = false;

<<<<<<< HEAD
  t.traverseAST(
    ast,
    createVisitor(selection, (path: t.NodePath<t.IfStatement>) => {
      const { alternate } = path.node;

      if (alternate) {
        mergeAlternate = true;
        canMerge = true;
      } else {
        mergeAlternate = false;
        canMerge = true;
      }
    })
  );
=======
  t.traverseAST(ast, {
    IfStatement(path) {
      if (!selection.isInsidePath(path)) return;

      // Since we visit nodes from parent to children, first check
      // if a child would match the selection closer.
      if (hasChildWhichMatchesSelection(path, selection)) return;

      canMerge = true;
      mergeAlternate = !!path.node.alternate;
    }
  });
>>>>>>> f7b45745

  return { canMerge, mergeAlternate };
}

function updateCode(
  ast: t.AST,
  selection: Selection
): t.Transformed & { mergeAlternate: boolean } {
  let mergeAlternate = false;

  const result = t.transformAST(
    ast,
    createVisitor(selection, (path: t.NodePath<t.IfStatement>) => {
      const { alternate, consequent } = path.node;

      if (alternate) {
        mergeAlternate = true;
        mergeAlternateWithNestedIf(path, alternate);
      } else {
        mergeAlternate = false;
        mergeConsequentWithNestedIf(path, consequent);
      }
    })
  );

  return { ...result, mergeAlternate };
}

function createVisitor(
  selection: Selection,
  onMatch: (path: t.NodePath<t.IfStatement>) => void
): t.Visitor {
  return {
    IfStatement(path) {
      if (!selection.isInsidePath(path)) return;

      // Since we visit nodes from parent to children, first check
      // if a child would match the selection closer.
      if (hasChildWhichMatchesSelection(path, selection)) return;

      onMatch(path);
      path.stop();
    }
  };
}

function mergeAlternateWithNestedIf(
  path: t.NodePath<t.IfStatement>,
  alternate: t.IfStatement["alternate"]
) {
  if (!t.isBlockStatement(alternate)) return;

  const nestedStatement = getNestedIfStatementIn(alternate);
  if (!nestedStatement) return;

  path.node.alternate = nestedStatement;
  path.stop();
}

function mergeConsequentWithNestedIf(
  path: t.NodePath<t.IfStatement>,
  consequent: t.IfStatement["consequent"]
) {
  const nestedIfStatement = getNestedIfStatementIn(consequent);
  if (!nestedIfStatement) return;
  if (nestedIfStatement.alternate) return;

  path.node.test = t.logicalExpression(
    "&&",
    path.node.test,
    nestedIfStatement.test
  );
  path.node.consequent = t.blockStatement(
    t.getStatements(nestedIfStatement.consequent)
  );

  path.stop();
}

function hasChildWhichMatchesSelection(
  path: t.NodePath,
  selection: Selection
): boolean {
  let result = false;

  path.traverse({
    IfStatement(childPath) {
      if (!selection.isInsidePath(childPath)) return;

      const { alternate, consequent } = childPath.node;

      if (alternate) {
        /**
         * When cursor is on child `if`, like here:
         *
         *     else {
         *       if (isValid) {
         *       ^^^^^^^^^^^^
         *         doSomething();
         *       } else {
         *         if (isCorrect) {}
         *       }
         *     }
         *
         * It's more intuitive to merge the parent `else` with `if (isValid)`,
         * not the child `else` with `if (isCorrect)` in this situation.
         */
        const selectionOnChildIfKeyword =
          consequent.loc &&
          selection.startsBefore(Selection.fromAST(consequent.loc));
        if (selectionOnChildIfKeyword) return;

        if (!t.isBlockStatement(alternate)) return;

        const nestedIfStatement = getNestedIfStatementIn(alternate);
        if (!nestedIfStatement) return;
      } else {
        const nestedIfStatement = getNestedIfStatementIn(consequent);
        if (!nestedIfStatement) return;
        if (nestedIfStatement.alternate) return;
      }

      result = true;
      childPath.stop();
    }
  });

  return result;
}

function getNestedIfStatementIn(statement: t.Statement): t.IfStatement | null {
  if (t.isBlockStatement(statement) && statement.body.length > 1) {
    return null;
  }

  const nestedIfStatement = t.isBlockStatement(statement)
    ? statement.body[0] // We tested there is no other element in body.
    : statement;
  if (!t.isIfStatement(nestedIfStatement)) return null;

  return nestedIfStatement;
}<|MERGE_RESOLUTION|>--- conflicted
+++ resolved
@@ -26,35 +26,13 @@
   let canMerge = false;
   let mergeAlternate = false;
 
-<<<<<<< HEAD
   t.traverseAST(
     ast,
     createVisitor(selection, (path: t.NodePath<t.IfStatement>) => {
-      const { alternate } = path.node;
-
-      if (alternate) {
-        mergeAlternate = true;
-        canMerge = true;
-      } else {
-        mergeAlternate = false;
-        canMerge = true;
-      }
+      canMerge = true;
+      mergeAlternate = !!path.node.alternate;
     })
   );
-=======
-  t.traverseAST(ast, {
-    IfStatement(path) {
-      if (!selection.isInsidePath(path)) return;
-
-      // Since we visit nodes from parent to children, first check
-      // if a child would match the selection closer.
-      if (hasChildWhichMatchesSelection(path, selection)) return;
-
-      canMerge = true;
-      mergeAlternate = !!path.node.alternate;
-    }
-  });
->>>>>>> f7b45745
 
   return { canMerge, mergeAlternate };
 }
