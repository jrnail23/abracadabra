import { Editor, Code, ErrorReason } from "../../editor/editor";
import { Selection } from "../../editor/selection";
import * as t from "../../ast";

export {
  mergeWithPreviousIfStatement,
  createVisitor as canMergeWithPreviousIf
};

async function mergeWithPreviousIfStatement(
  code: Code,
  selection: Selection,
  editor: Editor
) {
  const updatedCode = updateCode(t.parse(code), selection);

  if (!updatedCode.hasCodeChanged) {
    editor.showError(ErrorReason.DidNotFindStatementToMerge);
    return;
  }

  await editor.write(updatedCode.code);
}

<<<<<<< HEAD
=======
function canMergeWithPreviousIf(ast: t.AST, selection: Selection): boolean {
  let result = false;

  t.traverseAST(ast, createVisitor(selection, () => (result = true)));

  return result;
}

>>>>>>> 5c4d2d56
function updateCode(ast: t.AST, selection: Selection): t.Transformed {
  return t.transformAST(
    ast,
    createVisitor(selection, (path: t.NodePath<t.Statement>) => {
      const previousSibling = t.getPreviousSibling(path);
      if (!previousSibling) return;

      const previousNode = previousSibling.node;
      if (!t.isIfStatement(previousNode)) return;

      mergeWithIfStatement(previousNode, path.node);

      path.remove();
      path.stop();
    })
  );
}

function createVisitor(
  selection: Selection,
  onMatch: (path: t.NodePath<t.Statement>) => void
): t.Visitor {
  return {
    Statement(path) {
      if (!selection.isInsidePath(path)) return;

      // Since we visit nodes from parent to children, first check
      // if a child would match the selection closer.
      if (hasChildWhichMatchesSelection(path, selection)) return;

      const previousSibling = t.getPreviousSibling(path);
      if (!previousSibling) return;

      const previousNode = previousSibling.node;
      if (!t.isIfStatement(previousNode)) return;

      onMatch(path);
    }
  };
}

function hasChildWhichMatchesSelection(
  path: t.NodePath,
  selection: Selection
): boolean {
  let result = false;

  path.traverse({
    Statement(childPath) {
      if (!selection.isInsidePath(childPath)) return;

      const previousSibling = t.getPreviousSibling(childPath);
      if (!previousSibling) return;

      const previousNode = previousSibling.node;
      if (!t.isIfStatement(previousNode)) return;

      result = true;
      childPath.stop();
    }
  });

  return result;
}

function mergeWithIfStatement(ifStatement: t.IfStatement, node: t.Statement) {
  if (t.isIfStatement(node) && t.areEqual(ifStatement.test, node.test)) {
    mergeIfStatementWithIfStatement(ifStatement, node);
  } else {
    mergeStatementWithIfStatement(ifStatement, node);
  }
}

function mergeIfStatementWithIfStatement(
  ifStatement: t.IfStatement,
  node: t.IfStatement
) {
  const { consequent, alternate } = ifStatement;

  ifStatement.consequent = mergeWith(
    consequent,
    t.getStatements(node.consequent)
  );

  if (!node.alternate) return;

  const nodesToMerge = t.getStatements(node.alternate);

  if (t.isIfStatement(alternate)) {
    nodesToMerge.forEach(node => mergeWithIfStatement(alternate, node));
  } else {
    ifStatement.alternate = alternate
      ? mergeWith(alternate, nodesToMerge)
      : node.alternate;
  }
}

function mergeStatementWithIfStatement(
  ifStatement: t.IfStatement,
  node: t.Statement
) {
  const { consequent, alternate } = ifStatement;

  ifStatement.consequent = mergeWith(consequent, [node]);

  if (!alternate) return;

  if (t.isIfStatement(alternate)) {
    mergeWithIfStatement(alternate, node);
  } else {
    ifStatement.alternate = mergeWith(alternate, [node]);
  }
}

function mergeWith(
  branch: t.Statement,
  statements: t.Statement[]
): t.BlockStatement {
  return t.blockStatement([...t.getStatements(branch), ...statements]);
}<|MERGE_RESOLUTION|>--- conflicted
+++ resolved
@@ -22,17 +22,6 @@
   await editor.write(updatedCode.code);
 }
 
-<<<<<<< HEAD
-=======
-function canMergeWithPreviousIf(ast: t.AST, selection: Selection): boolean {
-  let result = false;
-
-  t.traverseAST(ast, createVisitor(selection, () => (result = true)));
-
-  return result;
-}
-
->>>>>>> 5c4d2d56
 function updateCode(ast: t.AST, selection: Selection): t.Transformed {
   return t.transformAST(
     ast,
